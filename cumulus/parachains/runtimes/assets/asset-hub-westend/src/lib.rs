--- conflicted
+++ resolved
@@ -300,12 +300,6 @@
 	type BenchmarkHelper = ();
 }
 
-<<<<<<< HEAD
-type LocalAndTrustedForeignAssets = LocalAndForeignAssets<
-	Assets,
-	AssetIdForTrustBackedAssetsConvert<TrustBackedAssetsPalletLocation>,
-	ForeignAssets,
-=======
 /// Union fungibles implementation for `Assets`` and `ForeignAssets`.
 pub type LocalAndForeignAssets = fungibles::UnionOf<
 	Assets,
@@ -316,19 +310,12 @@
 	>,
 	MultiLocation,
 	AccountId,
->>>>>>> 55917ddf
 >;
 
 impl pallet_asset_conversion::Config for Runtime {
 	type RuntimeEvent = RuntimeEvent;
 	type Balance = Balance;
 	type HigherPrecisionBalance = sp_core::U256;
-<<<<<<< HEAD
-	type Currency = Balances;
-	type AssetId = MultiLocation;
-	type Assets = LocalAndTrustedForeignAssets;
-	type PoolAssets = PoolAssets;
-=======
 	type AssetKind = MultiLocation;
 	type Assets = fungible::UnionOf<
 		Balances,
@@ -340,7 +327,6 @@
 	type PoolId = (Self::AssetKind, Self::AssetKind);
 	type PoolLocator =
 		pallet_asset_conversion::WithFirstAsset<WestendLocation, AccountId, Self::AssetKind>;
->>>>>>> 55917ddf
 	type PoolAssetId = u32;
 	type PoolAssets = PoolAssets;
 	type PoolSetupFee = ConstU128<0>; // Asset class deposit fees are sufficient to prevent spam
