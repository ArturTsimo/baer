--- conflicted
+++ resolved
@@ -674,7 +674,7 @@
 			use xcm_config::KsmRelayLocation;
 
 			parameter_types! {
-				pub ExistentialDepositMultiAsset: Option<MultiAsset> = Some((
+				pub ExistentialDepositAsset: Option<Asset> = Some((
 					xcm_config::KsmRelayLocation::get(),
 					ExistentialDeposit::get()
 				).into());
@@ -683,16 +683,12 @@
 			impl pallet_xcm_benchmarks::Config for Runtime {
 				type XcmConfig = xcm_config::XcmConfig;
 				type AccountIdConverter = xcm_config::LocationToAccountId;
-<<<<<<< HEAD
-				fn valid_destination() -> Result<Location, BenchmarkError> {
-=======
 				type DeliveryHelper = cumulus_primitives_utility::ToParentDeliveryHelper<
 					XcmConfig,
-					ExistentialDepositMultiAsset,
+					ExistentialDepositAsset,
 					xcm_config::PriceForParentDelivery,
 				>;
-				fn valid_destination() -> Result<MultiLocation, BenchmarkError> {
->>>>>>> 18ae2248
+				fn valid_destination() -> Result<Location, BenchmarkError> {
 					Ok(KsmRelayLocation::get())
 				}
 				fn worst_case_holding(_depositable_count: u32) -> Assets {
@@ -723,7 +719,7 @@
 				type TrustedTeleporter = TrustedTeleporter;
 				type TrustedReserve = TrustedReserve;
 
-				fn get_multi_asset() -> Asset {
+				fn get_asset() -> Asset {
 					Asset {
 						id: AssetId(KsmRelayLocation::get()),
 						fun: Fungible(UNITS),
