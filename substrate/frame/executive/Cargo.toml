--- conflicted
+++ resolved
@@ -13,6 +13,7 @@
 targets = ["x86_64-unknown-linux-gnu"]
 
 [dependencies]
+aquamarine = "0.3.2"
 codec = { package = "parity-scale-codec", version = "3.6.1", default-features = false, features = [
 	"derive",
 ] }
@@ -21,21 +22,11 @@
 frame-support = { path = "../support", default-features = false }
 frame-system = { path = "../system", default-features = false }
 frame-try-runtime = { path = "../try-runtime", default-features = false, optional = true }
-<<<<<<< HEAD
-sp-core = { path = "../../primitives/core", default-features = false}
-sp-io = { path = "../../primitives/io", default-features = false}
-sp-runtime = { path = "../../primitives/runtime", default-features = false}
-sp-std = { path = "../../primitives/std", default-features = false}
-sp-storage = { path = "../../primitives/storage", default-features = false}
-sp-tracing = { path = "../../primitives/tracing", default-features = false}
-aquamarine = "0.3.2"
-=======
 sp-core = { path = "../../primitives/core", default-features = false }
 sp-io = { path = "../../primitives/io", default-features = false }
 sp-runtime = { path = "../../primitives/runtime", default-features = false }
 sp-std = { path = "../../primitives/std", default-features = false }
 sp-tracing = { path = "../../primitives/tracing", default-features = false }
->>>>>>> 756a12d5
 
 [dev-dependencies]
 array-bytes = "6.1"
