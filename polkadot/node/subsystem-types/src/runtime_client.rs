--- conflicted
+++ resolved
@@ -240,14 +240,8 @@
 		session_index: SessionIndex,
 	) -> Result<u32, ApiError>;
 
-<<<<<<< HEAD
-	/// Gets the disabled validators at a specific block height
-	async fn disabled_validators(&self, at: Hash) -> Result<Vec<ValidatorIndex>, ApiError>;
-
-	// === Asynchronous backing API ===
-=======
+
 	// === v7: Asynchronous backing API ===
->>>>>>> 69ed3087
 
 	/// Returns candidate's acceptance limitations for asynchronous backing for a relay parent.
 	async fn async_backing_params(
@@ -262,6 +256,10 @@
 		at: Hash,
 		para_id: Id,
 	) -> Result<Option<async_backing::BackingState>, ApiError>;
+
+	// === v8 ===
+	/// Gets the disabled validators at a specific block height
+	async fn disabled_validators(&self, at: Hash) -> Result<Vec<ValidatorIndex>, ApiError>;
 }
 
 /// Default implementation of [`RuntimeApiSubsystemClient`] using the client.
@@ -496,27 +494,22 @@
 		self.client.runtime_api().minimum_backing_votes(at)
 	}
 
-<<<<<<< HEAD
+	async fn para_backing_state(
+		&self,
+		at: Hash,
+		para_id: Id,
+	) -> Result<Option<async_backing::BackingState>, ApiError> {
+		self.client.runtime_api().para_backing_state(at, para_id)
+	}
+
+	async fn async_backing_params(
+		&self,
+		at: Hash,
+	) -> Result<async_backing::AsyncBackingParams, ApiError> {
+		self.client.runtime_api().async_backing_params(at)
+	}
+
 	async fn disabled_validators(&self, at: Hash) -> Result<Vec<ValidatorIndex>, ApiError> {
 		self.client.runtime_api().disabled_validators(at)
 	}
-
-	async fn staging_para_backing_state(
-=======
-	async fn para_backing_state(
->>>>>>> 69ed3087
-		&self,
-		at: Hash,
-		para_id: Id,
-	) -> Result<Option<async_backing::BackingState>, ApiError> {
-		self.client.runtime_api().para_backing_state(at, para_id)
-	}
-
-	/// Returns candidate's acceptance limitations for asynchronous backing for a relay parent.
-	async fn async_backing_params(
-		&self,
-		at: Hash,
-	) -> Result<async_backing::AsyncBackingParams, ApiError> {
-		self.client.runtime_api().async_backing_params(at)
-	}
 }