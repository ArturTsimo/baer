// Copyright (C) Parity Technologies (UK) Ltd.
// This file is part of Polkadot.

// Polkadot is free software: you can redistribute it and/or modify
// it under the terms of the GNU General Public License as published by
// the Free Software Foundation, either version 3 of the License, or
// (at your option) any later version.

// Polkadot is distributed in the hope that it will be useful,
// but WITHOUT ANY WARRANTY; without even the implied warranty of
// MERCHANTABILITY or FITNESS FOR A PARTICULAR PURPOSE.  See the
// GNU General Public License for more details.

// You should have received a copy of the GNU General Public License
// along with Polkadot.  If not, see <http://www.gnu.org/licenses/>.

use async_trait::async_trait;
use polkadot_primitives::{
	runtime_api::ParachainHost,
	vstaging::{self, ApprovalVotingParams},
	Block, BlockNumber, CandidateCommitments, CandidateEvent, CandidateHash,
	CommittedCandidateReceipt, CoreState, DisputeState, ExecutorParams, GroupRotationInfo, Hash,
	Id, InboundDownwardMessage, InboundHrmpMessage, OccupiedCoreAssumption,
	PersistedValidationData, PvfCheckStatement, ScrapedOnChainVotes, SessionIndex, SessionInfo,
	ValidationCode, ValidationCodeHash, ValidatorId, ValidatorIndex, ValidatorSignature,
};
use sc_transaction_pool_api::OffchainTransactionPoolFactory;
use sp_api::{ApiError, ApiExt, ProvideRuntimeApi};
use sp_authority_discovery::AuthorityDiscoveryApi;
use sp_consensus_babe::{BabeApi, Epoch};
use std::{collections::BTreeMap, sync::Arc};

/// Exposes all runtime calls that are used by the runtime API subsystem.
#[async_trait]
pub trait RuntimeApiSubsystemClient {
	/// Parachain host API version
	async fn api_version_parachain_host(&self, at: Hash) -> Result<Option<u32>, ApiError>;

	// === ParachainHost API ===

	/// Get the current validators.
	async fn validators(&self, at: Hash) -> Result<Vec<ValidatorId>, ApiError>;

	/// Returns the validator groups and rotation info localized based on the hypothetical child
	///  of a block whose state  this is invoked on. Note that `now` in the `GroupRotationInfo`
	/// should be the successor of the number of the block.
	async fn validator_groups(
		&self,
		at: Hash,
	) -> Result<(Vec<Vec<ValidatorIndex>>, GroupRotationInfo<BlockNumber>), ApiError>;

	/// Yields information on all availability cores as relevant to the child block.
	/// Cores are either free or occupied. Free cores can have paras assigned to them.
	async fn availability_cores(
		&self,
		at: Hash,
	) -> Result<Vec<CoreState<Hash, BlockNumber>>, ApiError>;

	/// Yields the persisted validation data for the given `ParaId` along with an assumption that
	/// should be used if the para currently occupies a core.
	///
	/// Returns `None` if either the para is not registered or the assumption is `Freed`
	/// and the para already occupies a core.
	async fn persisted_validation_data(
		&self,
		at: Hash,
		para_id: Id,
		assumption: OccupiedCoreAssumption,
	) -> Result<Option<PersistedValidationData<Hash, BlockNumber>>, ApiError>;

	/// Returns the persisted validation data for the given `ParaId` along with the corresponding
	/// validation code hash. Instead of accepting assumption about the para, matches the validation
	/// data hash against an expected one and yields `None` if they're not equal.
	async fn assumed_validation_data(
		&self,
		at: Hash,
		para_id: Id,
		expected_persisted_validation_data_hash: Hash,
	) -> Result<Option<(PersistedValidationData<Hash, BlockNumber>, ValidationCodeHash)>, ApiError>;

	/// Checks if the given validation outputs pass the acceptance criteria.
	async fn check_validation_outputs(
		&self,
		at: Hash,
		para_id: Id,
		outputs: CandidateCommitments,
	) -> Result<bool, ApiError>;

	/// Returns the session index expected at a child of the block.
	///
	/// This can be used to instantiate a `SigningContext`.
	async fn session_index_for_child(&self, at: Hash) -> Result<SessionIndex, ApiError>;

	/// Fetch the validation code used by a para, making the given `OccupiedCoreAssumption`.
	///
	/// Returns `None` if either the para is not registered or the assumption is `Freed`
	/// and the para already occupies a core.
	async fn validation_code(
		&self,
		at: Hash,
		para_id: Id,
		assumption: OccupiedCoreAssumption,
	) -> Result<Option<ValidationCode>, ApiError>;

	/// Get the receipt of a candidate pending availability. This returns `Some` for any paras
	/// assigned to occupied cores in `availability_cores` and `None` otherwise.
	async fn candidate_pending_availability(
		&self,
		at: Hash,
		para_id: Id,
	) -> Result<Option<CommittedCandidateReceipt<Hash>>, ApiError>;

	/// Get a vector of events concerning candidates that occurred within a block.
	async fn candidate_events(&self, at: Hash) -> Result<Vec<CandidateEvent<Hash>>, ApiError>;

	/// Get all the pending inbound messages in the downward message queue for a para.
	async fn dmq_contents(
		&self,
		at: Hash,
		recipient: Id,
	) -> Result<Vec<InboundDownwardMessage<BlockNumber>>, ApiError>;

	/// Get the contents of all channels addressed to the given recipient. Channels that have no
	/// messages in them are also included.
	async fn inbound_hrmp_channels_contents(
		&self,
		at: Hash,
		recipient: Id,
	) -> Result<BTreeMap<Id, Vec<InboundHrmpMessage<BlockNumber>>>, ApiError>;

	/// Get the validation code from its hash.
	async fn validation_code_by_hash(
		&self,
		at: Hash,
		hash: ValidationCodeHash,
	) -> Result<Option<ValidationCode>, ApiError>;

	/// Scrape dispute relevant from on-chain, backing votes and resolved disputes.
	async fn on_chain_votes(&self, at: Hash)
		-> Result<Option<ScrapedOnChainVotes<Hash>>, ApiError>;

	/***** Added in v2 **** */

	/// Get the session info for the given session, if stored.
	///
	/// NOTE: This function is only available since parachain host version 2.
	async fn session_info(
		&self,
		at: Hash,
		index: SessionIndex,
	) -> Result<Option<SessionInfo>, ApiError>;

	/// Submits a PVF pre-checking statement into the transaction pool.
	///
	/// NOTE: This function is only available since parachain host version 2.
	async fn submit_pvf_check_statement(
		&self,
		at: Hash,
		stmt: PvfCheckStatement,
		signature: ValidatorSignature,
	) -> Result<(), ApiError>;

	/// Returns code hashes of PVFs that require pre-checking by validators in the active set.
	///
	/// NOTE: This function is only available since parachain host version 2.
	async fn pvfs_require_precheck(&self, at: Hash) -> Result<Vec<ValidationCodeHash>, ApiError>;

	/// Fetch the hash of the validation code used by a para, making the given
	/// `OccupiedCoreAssumption`.
	///
	/// NOTE: This function is only available since parachain host version 2.
	async fn validation_code_hash(
		&self,
		at: Hash,
		para_id: Id,
		assumption: OccupiedCoreAssumption,
	) -> Result<Option<ValidationCodeHash>, ApiError>;

	/***** Added in v3 **** */

	/// Returns all onchain disputes.
	/// This is a staging method! Do not use on production runtimes!
	async fn disputes(
		&self,
		at: Hash,
	) -> Result<Vec<(SessionIndex, CandidateHash, DisputeState<BlockNumber>)>, ApiError>;

	/// Returns a list of validators that lost a past session dispute and need to be slashed.
	///
	/// WARNING: This is a staging method! Do not use on production runtimes!
	async fn unapplied_slashes(
		&self,
		at: Hash,
	) -> Result<Vec<(SessionIndex, CandidateHash, vstaging::slashing::PendingSlashes)>, ApiError>;

	/// Returns a merkle proof of a validator session key in a past session.
	///
	/// WARNING: This is a staging method! Do not use on production runtimes!
	async fn key_ownership_proof(
		&self,
		at: Hash,
		validator_id: ValidatorId,
	) -> Result<Option<vstaging::slashing::OpaqueKeyOwnershipProof>, ApiError>;

	/// Submits an unsigned extrinsic to slash validators who lost a dispute about
	/// a candidate of a past session.
	///
	/// WARNING: This is a staging method! Do not use on production runtimes!
	async fn submit_report_dispute_lost(
		&self,
		at: Hash,
		dispute_proof: vstaging::slashing::DisputeProof,
		key_ownership_proof: vstaging::slashing::OpaqueKeyOwnershipProof,
	) -> Result<Option<()>, ApiError>;

	// === BABE API ===

	/// Returns information regarding the current epoch.
	async fn current_epoch(&self, at: Hash) -> Result<Epoch, ApiError>;

	// === AuthorityDiscovery API ===

	/// Retrieve authority identifiers of the current and next authority set.
	async fn authorities(
		&self,
		at: Hash,
	) -> std::result::Result<Vec<sp_authority_discovery::AuthorityId>, ApiError>;

	/// Get the execution environment parameter set by parent hash, if stored
	async fn session_executor_params(
		&self,
		at: Hash,
		session_index: SessionIndex,
	) -> Result<Option<ExecutorParams>, ApiError>;

	// === STAGING v6 ===
	/// Get the minimum number of backing votes.
	async fn minimum_backing_votes(
		&self,
		at: Hash,
		session_index: SessionIndex,
	) -> Result<u32, ApiError>;

	// === Asynchronous backing API ===

	/// Returns candidate's acceptance limitations for asynchronous backing for a relay parent.
	async fn staging_async_backing_params(
		&self,
		at: Hash,
	) -> Result<polkadot_primitives::vstaging::AsyncBackingParams, ApiError>;

	/// Returns the state of parachain backing for a given para.
	/// This is a staging method! Do not use on production runtimes!
	async fn staging_para_backing_state(
		&self,
		at: Hash,
		para_id: Id,
	) -> Result<Option<polkadot_primitives::vstaging::BackingState>, ApiError>;

	/// Approval voting configuration parameters
	async fn approval_voting_params(&self, at: Hash) -> Result<ApprovalVotingParams, ApiError>;
}

/// Default implementation of [`RuntimeApiSubsystemClient`] using the client.
pub struct DefaultSubsystemClient<Client> {
	client: Arc<Client>,
	offchain_transaction_pool_factory: OffchainTransactionPoolFactory<Block>,
}

impl<Client> DefaultSubsystemClient<Client> {
	/// Create new instance.
	pub fn new(
		client: Arc<Client>,
		offchain_transaction_pool_factory: OffchainTransactionPoolFactory<Block>,
	) -> Self {
		Self { client, offchain_transaction_pool_factory }
	}
}

#[async_trait]
impl<Client> RuntimeApiSubsystemClient for DefaultSubsystemClient<Client>
where
	Client: ProvideRuntimeApi<Block> + Send + Sync,
	Client::Api: ParachainHost<Block> + BabeApi<Block> + AuthorityDiscoveryApi<Block>,
{
	async fn validators(&self, at: Hash) -> Result<Vec<ValidatorId>, ApiError> {
		self.client.runtime_api().validators(at)
	}

	async fn validator_groups(
		&self,
		at: Hash,
	) -> Result<(Vec<Vec<ValidatorIndex>>, GroupRotationInfo<BlockNumber>), ApiError> {
		self.client.runtime_api().validator_groups(at)
	}

	async fn availability_cores(
		&self,
		at: Hash,
	) -> Result<Vec<CoreState<Hash, BlockNumber>>, ApiError> {
		self.client.runtime_api().availability_cores(at)
	}

	async fn persisted_validation_data(
		&self,
		at: Hash,
		para_id: Id,
		assumption: OccupiedCoreAssumption,
	) -> Result<Option<PersistedValidationData<Hash, BlockNumber>>, ApiError> {
		self.client.runtime_api().persisted_validation_data(at, para_id, assumption)
	}

	async fn assumed_validation_data(
		&self,
		at: Hash,
		para_id: Id,
		expected_persisted_validation_data_hash: Hash,
	) -> Result<Option<(PersistedValidationData<Hash, BlockNumber>, ValidationCodeHash)>, ApiError>
	{
		self.client.runtime_api().assumed_validation_data(
			at,
			para_id,
			expected_persisted_validation_data_hash,
		)
	}

	async fn check_validation_outputs(
		&self,
		at: Hash,
		para_id: Id,
		outputs: CandidateCommitments,
	) -> Result<bool, ApiError> {
		self.client.runtime_api().check_validation_outputs(at, para_id, outputs)
	}

	async fn session_index_for_child(&self, at: Hash) -> Result<SessionIndex, ApiError> {
		self.client.runtime_api().session_index_for_child(at)
	}

	async fn validation_code(
		&self,
		at: Hash,
		para_id: Id,
		assumption: OccupiedCoreAssumption,
	) -> Result<Option<ValidationCode>, ApiError> {
		self.client.runtime_api().validation_code(at, para_id, assumption)
	}

	async fn candidate_pending_availability(
		&self,
		at: Hash,
		para_id: Id,
	) -> Result<Option<CommittedCandidateReceipt<Hash>>, ApiError> {
		self.client.runtime_api().candidate_pending_availability(at, para_id)
	}

	async fn candidate_events(&self, at: Hash) -> Result<Vec<CandidateEvent<Hash>>, ApiError> {
		self.client.runtime_api().candidate_events(at)
	}

	async fn dmq_contents(
		&self,
		at: Hash,
		recipient: Id,
	) -> Result<Vec<InboundDownwardMessage<BlockNumber>>, ApiError> {
		self.client.runtime_api().dmq_contents(at, recipient)
	}

	async fn inbound_hrmp_channels_contents(
		&self,
		at: Hash,
		recipient: Id,
	) -> Result<BTreeMap<Id, Vec<InboundHrmpMessage<BlockNumber>>>, ApiError> {
		self.client.runtime_api().inbound_hrmp_channels_contents(at, recipient)
	}

	async fn validation_code_by_hash(
		&self,
		at: Hash,
		hash: ValidationCodeHash,
	) -> Result<Option<ValidationCode>, ApiError> {
		self.client.runtime_api().validation_code_by_hash(at, hash)
	}

	async fn on_chain_votes(
		&self,
		at: Hash,
	) -> Result<Option<ScrapedOnChainVotes<Hash>>, ApiError> {
		self.client.runtime_api().on_chain_votes(at)
	}

	async fn session_executor_params(
		&self,
		at: Hash,
		session_index: SessionIndex,
	) -> Result<Option<ExecutorParams>, ApiError> {
		self.client.runtime_api().session_executor_params(at, session_index)
	}

	async fn session_info(
		&self,
		at: Hash,
		index: SessionIndex,
	) -> Result<Option<SessionInfo>, ApiError> {
		self.client.runtime_api().session_info(at, index)
	}

	async fn submit_pvf_check_statement(
		&self,
		at: Hash,
		stmt: PvfCheckStatement,
		signature: ValidatorSignature,
	) -> Result<(), ApiError> {
		let mut runtime_api = self.client.runtime_api();

		runtime_api.register_extension(
			self.offchain_transaction_pool_factory.offchain_transaction_pool(at),
		);

		runtime_api.submit_pvf_check_statement(at, stmt, signature)
	}

	async fn pvfs_require_precheck(&self, at: Hash) -> Result<Vec<ValidationCodeHash>, ApiError> {
		self.client.runtime_api().pvfs_require_precheck(at)
	}

	async fn validation_code_hash(
		&self,
		at: Hash,
		para_id: Id,
		assumption: OccupiedCoreAssumption,
	) -> Result<Option<ValidationCodeHash>, ApiError> {
		self.client.runtime_api().validation_code_hash(at, para_id, assumption)
	}

	async fn current_epoch(&self, at: Hash) -> Result<Epoch, ApiError> {
		self.client.runtime_api().current_epoch(at)
	}

	async fn authorities(
		&self,
		at: Hash,
	) -> std::result::Result<Vec<sp_authority_discovery::AuthorityId>, ApiError> {
		self.client.runtime_api().authorities(at)
	}

	async fn api_version_parachain_host(&self, at: Hash) -> Result<Option<u32>, ApiError> {
		self.client.runtime_api().api_version::<dyn ParachainHost<Block>>(at)
	}

	async fn disputes(
		&self,
		at: Hash,
	) -> Result<Vec<(SessionIndex, CandidateHash, DisputeState<BlockNumber>)>, ApiError> {
		self.client.runtime_api().disputes(at)
	}

	async fn unapplied_slashes(
		&self,
		at: Hash,
	) -> Result<Vec<(SessionIndex, CandidateHash, vstaging::slashing::PendingSlashes)>, ApiError> {
		self.client.runtime_api().unapplied_slashes(at)
	}

	async fn key_ownership_proof(
		&self,
		at: Hash,
		validator_id: ValidatorId,
	) -> Result<Option<vstaging::slashing::OpaqueKeyOwnershipProof>, ApiError> {
		self.client.runtime_api().key_ownership_proof(at, validator_id)
	}

	async fn submit_report_dispute_lost(
		&self,
		at: Hash,
		dispute_proof: vstaging::slashing::DisputeProof,
		key_ownership_proof: vstaging::slashing::OpaqueKeyOwnershipProof,
	) -> Result<Option<()>, ApiError> {
		let mut runtime_api = self.client.runtime_api();

		runtime_api.register_extension(
			self.offchain_transaction_pool_factory.offchain_transaction_pool(at),
		);

		runtime_api.submit_report_dispute_lost(at, dispute_proof, key_ownership_proof)
	}

<<<<<<< HEAD
	/// Approval voting configuration parameters
	async fn approval_voting_params(&self, at: Hash) -> Result<ApprovalVotingParams, ApiError> {
		self.client.runtime_api().approval_voting_params(at)
=======
	async fn minimum_backing_votes(
		&self,
		at: Hash,
		_session_index: SessionIndex,
	) -> Result<u32, ApiError> {
		self.client.runtime_api().minimum_backing_votes(at)
>>>>>>> ee88408c
	}

	async fn staging_para_backing_state(
		&self,
		at: Hash,
		para_id: Id,
	) -> Result<Option<polkadot_primitives::vstaging::BackingState>, ApiError> {
		self.client.runtime_api().staging_para_backing_state(at, para_id)
	}

	/// Returns candidate's acceptance limitations for asynchronous backing for a relay parent.
	async fn staging_async_backing_params(
		&self,
		at: Hash,
	) -> Result<polkadot_primitives::vstaging::AsyncBackingParams, ApiError> {
		self.client.runtime_api().staging_async_backing_params(at)
	}
}<|MERGE_RESOLUTION|>--- conflicted
+++ resolved
@@ -485,18 +485,17 @@
 		runtime_api.submit_report_dispute_lost(at, dispute_proof, key_ownership_proof)
 	}
 
-<<<<<<< HEAD
 	/// Approval voting configuration parameters
 	async fn approval_voting_params(&self, at: Hash) -> Result<ApprovalVotingParams, ApiError> {
 		self.client.runtime_api().approval_voting_params(at)
-=======
+	}
+
 	async fn minimum_backing_votes(
 		&self,
 		at: Hash,
 		_session_index: SessionIndex,
 	) -> Result<u32, ApiError> {
 		self.client.runtime_api().minimum_backing_votes(at)
->>>>>>> ee88408c
 	}
 
 	async fn staging_para_backing_state(
