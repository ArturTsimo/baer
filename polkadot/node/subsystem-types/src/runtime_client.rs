--- conflicted
+++ resolved
@@ -232,10 +232,6 @@
 		session_index: SessionIndex,
 	) -> Result<Option<ExecutorParams>, ApiError>;
 
-<<<<<<< HEAD
-	/// Gets the disabled validators at a specific block height
-	async fn disabled_validators(&self, at: Hash) -> Result<Vec<ValidatorIndex>, ApiError>;
-=======
 	// === STAGING v6 ===
 	/// Get the minimum number of backing votes.
 	async fn minimum_backing_votes(
@@ -243,7 +239,9 @@
 		at: Hash,
 		session_index: SessionIndex,
 	) -> Result<u32, ApiError>;
->>>>>>> 2c35bc3d
+
+	/// Gets the disabled validators at a specific block height
+	async fn disabled_validators(&self, at: Hash) -> Result<Vec<ValidatorIndex>, ApiError>;
 
 	// === Asynchronous backing API ===
 
@@ -486,17 +484,16 @@
 		runtime_api.submit_report_dispute_lost(at, dispute_proof, key_ownership_proof)
 	}
 
-<<<<<<< HEAD
-	async fn disabled_validators(&self, at: Hash) -> Result<Vec<ValidatorIndex>, ApiError> {
-		self.client.runtime_api().disabled_validators(at)
-=======
 	async fn minimum_backing_votes(
 		&self,
 		at: Hash,
 		_session_index: SessionIndex,
 	) -> Result<u32, ApiError> {
 		self.client.runtime_api().minimum_backing_votes(at)
->>>>>>> 2c35bc3d
+	}
+
+	async fn disabled_validators(&self, at: Hash) -> Result<Vec<ValidatorIndex>, ApiError> {
+		self.client.runtime_api().disabled_validators(at)
 	}
 
 	async fn staging_para_backing_state(
